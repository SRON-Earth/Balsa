--- conflicted
+++ resolved
@@ -132,11 +132,7 @@
         const auto labelStoreTime = watch.getElapsedTime();
 
         std::cout << "Timings:" << std::endl
-<<<<<<< HEAD
                   << "Data Load Time: " << dataLoadTime << std::endl
-=======
-                  << "Data Load Time: "   << dataLoadTime << std::endl
->>>>>>> 07d43430
                   << "Classification Time: " << classificationTime << std::endl
                   << "Label Store Time: " << labelStoreTime << std::endl;
     }
