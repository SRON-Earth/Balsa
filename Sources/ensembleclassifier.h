--- conflicted
+++ resolved
@@ -46,14 +46,8 @@
         // Let all classifiers vote on the point labels.
         classifyAndVote( pointsStart, pointsEnd, voteCounts );
 
-<<<<<<< HEAD
-        // Generate the labels by majority voting.
-        auto limit = voterCount / 2;
-        for ( auto voteCount : voteCounts ) *labels++ = voteCount > limit;
-=======
         // Generate the labels.
         for ( unsigned int point = 0; point < pointCount; ++point ) *labels++ = static_cast<Label>( voteCounts.getColumnOfRowMaximum( point ) );
->>>>>>> 07d43430
     }
 
     /**
