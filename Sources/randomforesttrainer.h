--- conflicted
+++ resolved
@@ -32,32 +32,6 @@
     {
     public:
 
-<<<<<<< HEAD
-        TrainingJob( const TrainingDataSet & dataSet,
-            const FeatureIndex & featureIndex,
-            unsigned int maxDepth,
-            unsigned int featuresToScan,
-            bool writeGraphviz,
-            unsigned int treeID,
-            bool stop )
-        : dataSet( dataSet )
-        , featureIndex( featureIndex )
-        , maxDepth( maxDepth )
-        , featuresToScan( featuresToScan )
-        , writeGraphviz( writeGraphviz )
-        , treeID( treeID )
-        , stop( stop )
-        {
-        }
-
-        const TrainingDataSet & dataSet;
-        const FeatureIndex & featureIndex;
-        unsigned int maxDepth;
-        unsigned int featuresToScan;
-        bool writeGraphviz;
-        unsigned int treeID;
-        bool stop;
-=======
         typedef IndexedDecisionTree<FeatureType>::SeedType SeedType;
 
         TrainingJob( const Table<FeatureType> & dataSet, const IndexedDecisionTree<FeatureType> & sapling, SeedType seed, unsigned int maxDepth, bool stop ):
@@ -74,7 +48,6 @@
         SeedType                                 m_seed;
         unsigned int                             m_maxDepth;
         bool                                     m_stop;
->>>>>>> 07d43430
     };
 
   typedef MessageQueue<TrainingJob>                                              JobQueue;
@@ -87,20 +60,6 @@
      * \param outputFile Name of the model file that will be written.
      * \param concurrentTrainers The maximum number of trees that may be trained concurrently.
      */
-<<<<<<< HEAD
-    BinaryRandomForestTrainer( const std::string & outputFile,
-        unsigned maxDepth               = std::numeric_limits<unsigned int>::max(),
-        unsigned int treeCount          = 10,
-        unsigned int concurrentTrainers = 10,
-        unsigned int featuresToScan = 0,
-        bool writeGraphviz = false)
-    : m_outputFile( outputFile )
-    , m_maxDepth( maxDepth )
-    , m_trainerCount( concurrentTrainers )
-    , m_treeCount( treeCount )
-    , m_featuresToScan( featuresToScan )
-    , m_writeGraphviz( writeGraphviz )
-=======
     RandomForestTrainer( const std::string & outputFile, unsigned maxDepth = std::numeric_limits<unsigned int>::max(), unsigned int treeCount = 10, unsigned int concurrentTrainers = 10, unsigned int featuresToScan = 0, bool writeGraphviz = false ):
     m_outputFile( outputFile ),
     m_maxDepth( maxDepth ),
@@ -108,7 +67,6 @@
     m_treeCount( treeCount ),
     m_featuresToScan( featuresToScan ),
     m_writeGraphviz( writeGraphviz )
->>>>>>> 07d43430
     {
     }
 
@@ -144,20 +102,11 @@
         }
 
         // Create jobs for all trees.
-<<<<<<< HEAD
-        for ( unsigned int i = 0; i < m_treeCount; ++i )
-            jobOutbox.send( TrainingJob( *dataset, featureIndex, m_maxDepth, m_featuresToScan, m_writeGraphviz, i, false ) );
-
-        // Create 'stop' messages for all threads, to be picked up after all the work is done.
-        for ( unsigned int i = 0; i < workers.size(); ++i )
-            jobOutbox.send( TrainingJob( *dataset, featureIndex, 0, 0, false, 0, true ) );
-=======
         auto & seedSequence = getMasterSeedSequence();
         for ( unsigned int i = 0; i < m_treeCount; ++i ) jobOutbox.send( TrainingJob( dataset, sapling, seedSequence.next(), m_maxDepth, false ) );
 
         // Create 'stop' messages for all threads, to be picked up after all the work is done.
         for ( unsigned int i = 0; i < workers.size(); ++i ) jobOutbox.send( TrainingJob( dataset, sapling, 0, 0, true ) );
->>>>>>> 07d43430
 
         // Create a forest model file and write the forest header marker ("frst").
         std::ofstream out( m_outputFile, std::ios::binary | std::ios::out );
@@ -200,11 +149,6 @@
             ++jobsPickedUp;
             std::cout << "Worker #" << workerID << ": job " << jobsPickedUp << " picked up." << std::endl;
 
-<<<<<<< HEAD
-            // Train a tree and send it to the main thread.
-            SingleTreeTrainerMark2 trainer( job.maxDepth );
-            treeOutbox->send( trainer.train( job.featureIndex, job.dataSet, job.featuresToScan, job.writeGraphviz, job.treeID ) );
-=======
             // Clone the sapling and grow it. Take care to re-seed the random
             // generator used for feature selection, otherwise identical trees
             // will be grown.
@@ -212,7 +156,6 @@
             tree->seed( job.m_seed );
             tree->grow();
             treeOutbox->send( tree );
->>>>>>> 07d43430
             std::cout << "Worker #" << workerID << ": job " << jobsPickedUp << " finished." << std::endl;
         }
 
