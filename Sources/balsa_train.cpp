--- conflicted
+++ resolved
@@ -18,15 +18,6 @@
 {
 public:
 
-<<<<<<< HEAD
-    Options()
-    : maxDepth( std::numeric_limits<unsigned int>::max() )
-    , treeCount( 150 )
-    , threadCount( 1 )
-    , seed( std::random_device{}() )
-    , featuresToScan( 0 ) // Will be chosen internally by trainer if 0.
-    , writeDotty( false )
-=======
     Options():
     maxDepth( std::numeric_limits<unsigned int>::max() ),
     treeCount( 150 ),
@@ -34,7 +25,6 @@
     featuresToScan( 0 ), // Will be chosen internally by trainer if 0.
     seed( std::random_device{}() ),
     writeDotty( false )
->>>>>>> 07d43430
     {
     }
 
@@ -123,12 +113,7 @@
     unsigned int                    threadCount;
     unsigned int                    featuresToScan;
     std::random_device::result_type seed;
-<<<<<<< HEAD
-    unsigned int featuresToScan;
-    bool writeDotty;
-=======
     bool                            writeDotty;
->>>>>>> 07d43430
 };
 } // namespace
 
@@ -156,19 +141,6 @@
         StopWatch watch;
         std::cout << "Ingesting data..." << std::endl;
         watch.start();
-<<<<<<< HEAD
-        auto dataSet = loadTrainingDataSet( options.dataFile, options.labelFile );
-        std::cout << "Dataset loaded: " << dataSet->size() << " points. (" << watch.stop() << " seconds)." << std::endl;
-        const auto dataLoadTime = watch.getElapsedTime();
-
-        // Train a random forest on the data.
-        std::cout << "Building indices..." << std::endl;
-        watch.start();
-        BinaryRandomForestTrainer trainer( options.outputFile, options.maxDepth, options.treeCount, options.threadCount, options.featuresToScan, options.writeDotty );
-        std::cout << "Done (" << watch.stop() << " seconds)." << std::endl;
-        const auto indexTime = watch.getElapsedTime();
-
-=======
         auto dataSet = Table<double>::readFileAs( options.dataFile );
         auto labels  = Table<Label>::readFileAs( options.labelFile );
         if ( labels.getRowCount() != dataSet.getRowCount() ) throw ParseError( "Point file and label file have different row counts." );
@@ -177,7 +149,6 @@
         const auto dataLoadTime = watch.getElapsedTime();
 
         // Train a random forest on the data.
->>>>>>> 07d43430
         std::cout << "Training..." << std::endl;
         RandomForestTrainer trainer( options.outputFile, options.maxDepth, options.treeCount, options.threadCount, options.featuresToScan, options.writeDotty );
         watch.start();
@@ -187,11 +158,7 @@
 
         std::cout << "Timings:" << std::endl
                   << "Data Load Time: " << dataLoadTime << std::endl
-<<<<<<< HEAD
-                  << "Training Time: " << indexTime + trainingTime << std::endl;
-=======
                   << "Training Time: " << trainingTime << std::endl;
->>>>>>> 07d43430
     }
     catch ( Exception & e )
     {
